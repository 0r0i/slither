#!/usr/bin/env bash

### Test Detectors

<<<<<<< HEAD
# test_slither file.sol --detect-detectors number_results
test_slither(){
    slither "$1" --disable-solc-warnings "$2"
    if [ $? -ne "$3" ]; then
        exit 1
    fi

    slither "$1" --disable-solc-warnings "$2" --compact-ast
    if [ $? -ne "$3" ]; then
        exit 1
    fi
}

test_slither tests/uninitialized.sol "--detect-uninitialized-state" 1
test_slither tests/backdoor.sol "--detect-backdoor" 1
test_slither tests/backdoor.sol "--detect-suicidal" 1
test_slither tests/pragma.0.4.24.sol "--detect-pragma" 1
test_slither tests/old_solc.sol.json "--detect-solc-version" 1
test_slither tests/reentrancy.sol "--detect-reentrancy" 1
test_slither tests/uninitialized_storage_pointer.sol "--detect-uninitialized-storage" 1
test_slither tests/tx_origin.sol "--detect-tx-origin" 2
test_slither tests/unused_state.sol "--detect-unused-state" 1
test_slither tests/locked_ether.sol "--detect-locked-ether" 1
test_slither tests/arbitrary_send.sol "--detect-arbitrary-send" 2
test_slither tests/inline_assembly_contract.sol "--detect-assembly" 1
test_slither tests/inline_assembly_library.sol "--detect-assembly" 2
test_slither tests/naming_convention.sol "--detect-naming-convention" 10
test_slither tests/low_level_calls.sol "--detect-low-level-calls" 1
test_slither tests/const_state_variables.sol "--detect-const-candidates-state" 2
=======

slither tests/uninitialized.sol --disable-solc-warnings --detectors uninitialized-state
if [ $? -ne 1 ]; then
    exit 1
fi

# contains also the test for the suicidal detector
slither tests/backdoor.sol --disable-solc-warnings --detectors backdoor
if [ $? -ne 1 ]; then
    exit 1
fi

slither tests/pragma.0.4.24.sol --disable-solc-warnings --detectors pragma
if [ $? -ne 1 ]; then
    exit 1
fi

slither tests/old_solc.sol.json --solc-ast --detectors solc-version
if [ $? -ne 1 ]; then
    exit 1
fi

slither tests/reentrancy.sol --disable-solc-warnings --detectors reentrancy
if [ $? -ne 1 ]; then
    exit 1
fi

slither tests/uninitialized_storage_pointer.sol --disable-solc-warnings --detectors uninitialized-storage
if [ $? -ne 1 ]; then
    exit 1
fi

slither tests/tx_origin.sol --disable-solc-warnings --detectors tx-origin
if [ $? -ne 2 ]; then
    exit 1
fi

slither tests/unused_state.sol --detectors unused-state
if [ $? -ne 1 ]; then
    exit 1
fi

slither tests/locked_ether.sol --detectors locked-ether
if [ $? -ne 1 ]; then
    exit 1
fi

slither tests/arbitrary_send.sol --disable-solc-warnings --detectors arbitrary-send
if [ $? -ne 2 ]; then
    exit 1
fi


slither tests/inline_assembly_contract.sol --disable-solc-warnings --detectors assembly
if [ $? -ne 1 ]; then
    exit 1
fi

slither tests/inline_assembly_library.sol --disable-solc-warnings --detectors assembly
if [ $? -ne 2 ]; then
    exit 1
fi

slither tests/naming_convention.sol --disable-solc-warnings --detectors naming-convention
if [ $? -ne 10 ]; then
    exit 1
fi

slither tests/low_level_calls.sol --disable-solc-warnings --detectors low-level-calls
if [ $? -ne 1 ]; then
    exit 1
fi

slither tests/const_state_variables.sol --detectors const-candidates-state
if [ $? -ne 2 ]; then
    exit 1
fi

>>>>>>> 316e2f9f

### Test scripts

python examples/scripts/functions_called.py examples/scripts/functions_called.sol
if [ $? -ne 0 ]; then
    exit 1
fi

python examples/scripts/functions_writing.py examples/scripts/functions_writing.sol
if [ $? -ne 0 ]; then
    exit 1
fi

python examples/scripts/variable_in_condition.py examples/scripts/variable_in_condition.sol
if [ $? -ne 0 ]; then
    exit 1
fi
exit 0<|MERGE_RESOLUTION|>--- conflicted
+++ resolved
@@ -2,116 +2,36 @@
 
 ### Test Detectors
 
-<<<<<<< HEAD
-# test_slither file.sol --detect-detectors number_results
+# test_slither file.sol detectors number_results
 test_slither(){
-    slither "$1" --disable-solc-warnings "$2"
+    slither "$1" --disable-solc-warnings --detectors "$2"
     if [ $? -ne "$3" ]; then
         exit 1
     fi
 
-    slither "$1" --disable-solc-warnings "$2" --compact-ast
+    slither "$1" --disable-solc-warnings --detectors "$2" --compact-ast
     if [ $? -ne "$3" ]; then
         exit 1
     fi
 }
 
-test_slither tests/uninitialized.sol "--detect-uninitialized-state" 1
-test_slither tests/backdoor.sol "--detect-backdoor" 1
-test_slither tests/backdoor.sol "--detect-suicidal" 1
-test_slither tests/pragma.0.4.24.sol "--detect-pragma" 1
-test_slither tests/old_solc.sol.json "--detect-solc-version" 1
-test_slither tests/reentrancy.sol "--detect-reentrancy" 1
-test_slither tests/uninitialized_storage_pointer.sol "--detect-uninitialized-storage" 1
-test_slither tests/tx_origin.sol "--detect-tx-origin" 2
-test_slither tests/unused_state.sol "--detect-unused-state" 1
-test_slither tests/locked_ether.sol "--detect-locked-ether" 1
-test_slither tests/arbitrary_send.sol "--detect-arbitrary-send" 2
-test_slither tests/inline_assembly_contract.sol "--detect-assembly" 1
-test_slither tests/inline_assembly_library.sol "--detect-assembly" 2
-test_slither tests/naming_convention.sol "--detect-naming-convention" 10
-test_slither tests/low_level_calls.sol "--detect-low-level-calls" 1
-test_slither tests/const_state_variables.sol "--detect-const-candidates-state" 2
-=======
+test_slither tests/uninitialized.sol "uninitialized-state" 1
+test_slither tests/backdoor.sol "backdoor" 1
+test_slither tests/backdoor.sol "suicidal" 1
+test_slither tests/pragma.0.4.24.sol "pragma" 1
+test_slither tests/old_solc.sol.json "solc-version" 1
+test_slither tests/reentrancy.sol "reentrancy" 1
+test_slither tests/uninitialized_storage_pointer.sol "uninitialized-storage" 1
+test_slither tests/tx_origin.sol "tx-origin" 2
+test_slither tests/unused_state.sol "unused-state" 1
+test_slither tests/locked_ether.sol "locked-ether" 1
+test_slither tests/arbitrary_send.sol "arbitrary-send" 2
+test_slither tests/inline_assembly_contract.sol "assembly" 1
+test_slither tests/inline_assembly_library.sol "assembly" 2
+test_slither tests/naming_convention.sol "naming-convention" 10
+test_slither tests/low_level_calls.sol "low-level-calls" 1
+test_slither tests/const_state_variables.sol "const-candidates-state" 2
 
-slither tests/uninitialized.sol --disable-solc-warnings --detectors uninitialized-state
-if [ $? -ne 1 ]; then
-    exit 1
-fi
-
-# contains also the test for the suicidal detector
-slither tests/backdoor.sol --disable-solc-warnings --detectors backdoor
-if [ $? -ne 1 ]; then
-    exit 1
-fi
-
-slither tests/pragma.0.4.24.sol --disable-solc-warnings --detectors pragma
-if [ $? -ne 1 ]; then
-    exit 1
-fi
-
-slither tests/old_solc.sol.json --solc-ast --detectors solc-version
-if [ $? -ne 1 ]; then
-    exit 1
-fi
-
-slither tests/reentrancy.sol --disable-solc-warnings --detectors reentrancy
-if [ $? -ne 1 ]; then
-    exit 1
-fi
-
-slither tests/uninitialized_storage_pointer.sol --disable-solc-warnings --detectors uninitialized-storage
-if [ $? -ne 1 ]; then
-    exit 1
-fi
-
-slither tests/tx_origin.sol --disable-solc-warnings --detectors tx-origin
-if [ $? -ne 2 ]; then
-    exit 1
-fi
-
-slither tests/unused_state.sol --detectors unused-state
-if [ $? -ne 1 ]; then
-    exit 1
-fi
-
-slither tests/locked_ether.sol --detectors locked-ether
-if [ $? -ne 1 ]; then
-    exit 1
-fi
-
-slither tests/arbitrary_send.sol --disable-solc-warnings --detectors arbitrary-send
-if [ $? -ne 2 ]; then
-    exit 1
-fi
-
-
-slither tests/inline_assembly_contract.sol --disable-solc-warnings --detectors assembly
-if [ $? -ne 1 ]; then
-    exit 1
-fi
-
-slither tests/inline_assembly_library.sol --disable-solc-warnings --detectors assembly
-if [ $? -ne 2 ]; then
-    exit 1
-fi
-
-slither tests/naming_convention.sol --disable-solc-warnings --detectors naming-convention
-if [ $? -ne 10 ]; then
-    exit 1
-fi
-
-slither tests/low_level_calls.sol --disable-solc-warnings --detectors low-level-calls
-if [ $? -ne 1 ]; then
-    exit 1
-fi
-
-slither tests/const_state_variables.sol --detectors const-candidates-state
-if [ $? -ne 2 ]; then
-    exit 1
-fi
-
->>>>>>> 316e2f9f
 
 ### Test scripts
 
