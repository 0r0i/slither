# Slither, the Solidity source analyzer
[![Build Status](https://travis-ci.com/trailofbits/slither.svg?token=JEF97dFy1QsDCfQ2Wusd&branch=master)](https://travis-ci.com/trailofbits/slither)
[![Slack Status](https://empireslacking.herokuapp.com/badge.svg)](https://empireslacking.herokuapp.com)

Slither is a Solidity static analysis framework written in Python 3. It runs a suite of vulnerability detectors, prints visual information about contract details, and provides an API to easily write custom analyses. Slither enables developers to find vulnerabilities, enhance their code comphrehension, and quickly prototype custom analyses.

## Features

* Detects vulnerable Solidity code with low false positives
* Identifies where the error condition occurs in the source code
* Easy integration into continuous integration pipelines
* Built-in 'printers' quickly report crucial contract information
* Detector API to write custom analyses in Python
* Ability to analyze contracts written with Solidity > 0.4
* Intermediate representation ([SlithIR](https://github.com/trailofbits/slither/wiki/SlithIR)) enables simple, high-precision analyses

## Usage

``` 
$ slither tests/uninitialized.sol
[..]
INFO:Detectors:Uninitialized state variables in tests/uninitialized.sol, Contract: Uninitialized, Vars: destination, Used in ['transfer']
[..]
``` 

If Slither is run on a directory, it will run on every `.sol` file of the directory. All vulnerability checks are run by default.

###  Configuration

* `--solc SOLC`: Path to `solc` (default 'solc')
* `--solc-args SOLC_ARGS`: Add custom solc arguments. `SOLC_ARGS` can contain multiple arguments
* `--disable-solc-warnings`: Do not print solc warnings
* `--solc-ast`: Use the solc AST file as input (`solc file.sol --ast-json > file.ast.json`)
* `--json FILE`: Export results as JSON
* `--exclude-name`: Excludes the detector `name` from analysis

### Printers

* `--printer-summary`: Print a summary of the contracts
* `--printer-quick-summary`: Print a quick summary of the contracts
* `--printer-inheritance`: Print the inheritance graph
* `--printer-vars-and-auth`: Print the variables written and the check on `msg.sender` of each function

## Checks available

By default, all the checks are run.

Check | Purpose | Impact | Confidence
--- | --- | --- | ---
`--detect-arbitrary-send`| Detect functions sending ethers to an arbitrary destination | High | Medium
`--detect-reentrancy`| Detect reentrancy vulnerabilities | High | Medium
`--detect-suicidal`| Detect suicidal functions | High | High
`--detect-uninitialized-state`| Detect uninitialized state variables | High | High
`--detect-uninitialized-storage`| Detect uninitialized storage variables | High | High
`--detect-locked-ether`| Detect contracts with a payable function that do not send ether | Medium | High
`--detect-tx-origin`| Detect dangerous usage of `tx.origin` | Medium | Medium
`--detect-assembly`| Detect assembly usage | Informational | High
`--detect-pragma`| Detect if different pragma directives are used | Informational | High
`--detect-solc-version`| Detect if an old version of Solidity used (<0.4.23) | Informational | High
`--detect-unused-state`| Detect unused state variables | Informational | High
<<<<<<< HEAD
`--detect-low-level-calls`| Detect low level calls | Informational | High
=======
`--detect-naming-convention`| Detect conformance to Solidity naming conventions | Informational | High
>>>>>>> cb85e102

[Contact us](https://www.trailofbits.com/contact/) to get access to additional detectors.

## How to install

Slither requires Python 3.6+ and [solc](https://github.com/ethereum/solidity/), the Solidity compiler.
<!--- 
## Using Pip

```
$ pip install slither-analyzer
```

or
-->

```bash
$ git clone https://github.com/trailofbits/slither.git && cd slither
$ python setup.py install 
```

## Getting Help

Feel free to stop by our [Slack channel](https://empireslacking.herokuapp.com) (#ethereum) for help using or extending Slither.

* The [Printer documentation](https://github.com/trailofbits/slither/wiki/Printer-documentation) describes the information Slither is capable of visualizing for each contract.

* The [Detector documentation](https://github.com/trailofbits/slither/wiki/Adding-a-new-detector) describes how to write a new vulnerability analyses.

* The [API documentation](https://github.com/trailofbits/slither/wiki/API-examples) describes the methods and objects available for custom analyses.

* The [SlithIR documentation](https://github.com/trailofbits/slither/wiki/SlithIR) describes the SlithIR intermediate representation.

## License

Slither is licensed and distributed under the AGPLv3 license. [Contact us](mailto:opensource@trailofbits.com) if you're looking for an exception to the terms.<|MERGE_RESOLUTION|>--- conflicted
+++ resolved
@@ -58,11 +58,8 @@
 `--detect-pragma`| Detect if different pragma directives are used | Informational | High
 `--detect-solc-version`| Detect if an old version of Solidity used (<0.4.23) | Informational | High
 `--detect-unused-state`| Detect unused state variables | Informational | High
-<<<<<<< HEAD
 `--detect-low-level-calls`| Detect low level calls | Informational | High
-=======
 `--detect-naming-convention`| Detect conformance to Solidity naming conventions | Informational | High
->>>>>>> cb85e102
 
 [Contact us](https://www.trailofbits.com/contact/) to get access to additional detectors.
 
